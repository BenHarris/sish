package main

import (
	"flag"
	"log"
	"net"
	"os"
	"os/signal"
	"runtime"
	"strconv"
	"strings"
	"sync"
	"time"

	"github.com/jpillora/ipfilter"

	"golang.org/x/crypto/ssh"
)

// SSHConnection handles state for a SSHConnection
type SSHConnection struct {
	SSHConn        *ssh.ServerConn
	Listeners      *sync.Map
	Close          chan bool
	Messages       chan string
	ProxyProto     byte
	Session        chan bool
	CleanupHandler bool
}

// State handles overall state
type State struct {
	SSHConnections *sync.Map
	Listeners      *sync.Map
	HTTPListeners  *sync.Map
	TCPListeners   *sync.Map
	IPFilter       *ipfilter.IPFilter
}

var (
	version              = "dev"
	commit               = "none"
	date                 = "unknown"
	httpPort             int
	httpsPort            int
	serverAddr           = flag.String("sish.addr", "localhost:2222", "The address to listen for SSH connections")
	httpAddr             = flag.String("sish.http", "localhost:80", "The address to listen for HTTP connections")
	httpPortOverride     = flag.Int("sish.httpport", 0, "The port to use for http command output")
	httpsAddr            = flag.String("sish.https", "localhost:443", "The address to listen for HTTPS connections")
	httpsPortOverride    = flag.Int("sish.httpsport", 0, "The port to use for https command output")
	verifyOrigin         = flag.Bool("sish.verifyorigin", true, "Whether or not to verify origin on websocket connection")
	verifySSL            = flag.Bool("sish.verifyssl", true, "Whether or not to verify SSL on proxy connection")
	httpsEnabled         = flag.Bool("sish.httpsenabled", false, "Whether or not to listen for HTTPS connections")
	redirectRoot         = flag.Bool("sish.redirectroot", true, "Whether or not to redirect the root domain")
	redirectRootLocation = flag.String("sish.redirectrootlocation", "https://github.com/antoniomika/sish", "Where to redirect the root domain to")
	httpsPems            = flag.String("sish.httpspems", "ssl/", "The location of pem files for HTTPS (fullchain.pem and privkey.pem)")
	rootDomain           = flag.String("sish.domain", "ssi.sh", "The domain for HTTP(S) multiplexing")
	domainLen            = flag.Int("sish.subdomainlen", 3, "The length of the random subdomain to generate")
	forceRandomSubdomain = flag.Bool("sish.forcerandomsubdomain", true, "Whether or not to force a random subdomain")
	bannedSubdomains     = flag.String("sish.bannedsubdomains", "localhost", "A comma separated list of banned subdomains")
	bannedIPs            = flag.String("sish.bannedips", "", "A comma separated list of banned ips")
	bannedCountries      = flag.String("sish.bannedcountries", "", "A comma separated list of banned countries")
	whitelistedIPs       = flag.String("sish.whitelistedips", "", "A comma separated list of whitelisted ips")
	whitelistedCountries = flag.String("sish.whitelistedcountries", "", "A comma separated list of whitelisted countries")
	useGeoDB             = flag.Bool("sish.usegeodb", false, "Whether or not to use the maxmind geodb")
	pkPass               = flag.String("sish.pkpass", "S3Cr3tP4$$phrAsE", "Passphrase to use for the server private key")
	pkLoc                = flag.String("sish.pkloc", "keys/ssh_key", "SSH server private key")
	authEnabled          = flag.Bool("sish.auth", false, "Whether or not to require auth on the SSH service")
	authPassword         = flag.String("sish.password", "S3Cr3tP4$$W0rD", "Password to use for password auth")
	authKeysDir          = flag.String("sish.keysdir", "pubkeys/", "Directory for public keys for pubkey auth")
	bindRange            = flag.String("sish.bindrange", "0,1024-65535", "Ports that are allowed to be bound")
	cleanupUnbound       = flag.Bool("sish.cleanupunbound", true, "Whether or not to cleanup unbound (forwarded) SSH connections")
	bindRandom           = flag.Bool("sish.bindrandom", true, "Bind ports randomly (OS chooses)")
	proxyProtoEnabled    = flag.Bool("sish.proxyprotoenabled", false, "Whether or not to enable the use of the proxy protocol")
	proxyProtoVersion    = flag.String("sish.proxyprotoversion", "1", "What version of the proxy protocol to use. Can either be 1, 2, or userdefined. If userdefined, the user needs to add a command to SSH called proxyproto:version (ie proxyproto:1)")
	debug                = flag.Bool("sish.debug", false, "Whether or not to print debug information")
	versionCheck         = flag.Bool("sish.version", false, "Print version and exit")
	tcpAlias             = flag.Bool("sish.tcpalias", false, "Whether or not to allow the use of TCP aliasing")
	logToClient          = flag.Bool("sish.logtoclient", false, "Whether or not to log http requests to the client")
<<<<<<< HEAD
	logDetail            = flag.Int("sish.logdetail", 3, "The request log detail level 0 is most compact, 3 is most verbose")
=======
	idleTimeout          = flag.Int("sish.idletimeout", 5, "Number of seconds to wait for activity before closing a connection")
>>>>>>> 3e48013a
	bannedSubdomainList  = []string{""}
	filter               *ipfilter.IPFilter
)

func main() {
	flag.Parse()

	_, httpPortString, err := net.SplitHostPort(*httpAddr)
	if err != nil {
		log.Fatalln("Error parsing address:", err)
	}

	_, httpsPortString, err := net.SplitHostPort(*httpsAddr)
	if err != nil {
		log.Fatalln("Error parsing address:", err)
	}

	httpPort, err = strconv.Atoi(httpPortString)
	if err != nil {
		log.Fatalln("Error parsing address:", err)
	}

	httpsPort, err = strconv.Atoi(httpsPortString)
	if err != nil {
		log.Fatalln("Error parsing address:", err)
	}

	if *httpPortOverride != 0 {
		httpPort = *httpPortOverride
	}

	if *httpsPortOverride != 0 {
		httpsPort = *httpsPortOverride
	}

	if *versionCheck {
		log.Printf("\nVersion: %v\nCommit: %v\nDate: %v\n", version, commit, date)
		os.Exit(0)
	}

	commaSplitFields := func(c rune) bool {
		return c == ','
	}

	bannedSubdomainList = append(bannedSubdomainList, strings.FieldsFunc(*bannedSubdomains, commaSplitFields)...)
	for k, v := range bannedSubdomainList {
		bannedSubdomainList[k] = strings.ToLower(strings.TrimSpace(v) + "." + *rootDomain)
	}

	upperList := func(stringList string) []string {
		list := strings.FieldsFunc(stringList, commaSplitFields)
		for k, v := range list {
			list[k] = strings.ToUpper(v)
		}

		return list
	}

	whitelistedCountriesList := upperList(*whitelistedCountries)
	whitelistedIPList := strings.FieldsFunc(*whitelistedIPs, commaSplitFields)

	ipfilterOpts := ipfilter.Options{
		BlockedCountries: upperList(*bannedCountries),
		AllowedCountries: whitelistedCountriesList,
		BlockedIPs:       strings.FieldsFunc(*bannedIPs, commaSplitFields),
		AllowedIPs:       whitelistedIPList,
		BlockByDefault:   len(whitelistedIPList) > 0 || len(whitelistedCountriesList) > 0,
	}

	if *useGeoDB {
		filter = ipfilter.NewLazy(ipfilterOpts)
	} else {
		filter = ipfilter.NewNoDB(ipfilterOpts)
	}

	watchCerts()

	state := &State{
		SSHConnections: &sync.Map{},
		Listeners:      &sync.Map{},
		HTTPListeners:  &sync.Map{},
		TCPListeners:   &sync.Map{},
		IPFilter:       filter,
	}

	go startHTTPHandler(state)

	if *debug {
		go func() {
			for {
				log.Println("=======Start=========")
				log.Println("===Goroutines=====")
				log.Println(runtime.NumGoroutine())
				log.Println("===Listeners======")
				state.Listeners.Range(func(key, value interface{}) bool {
					log.Println(key, value)
					return true
				})
				log.Println("===Clients========")
				state.SSHConnections.Range(func(key, value interface{}) bool {
					log.Println(key, value)
					return true
				})
				log.Println("===HTTP Clients===")
				state.HTTPListeners.Range(func(key, value interface{}) bool {
					log.Println(key, value)
					return true
				})
				log.Println("===TCP Aliases====")
				state.TCPListeners.Range(func(key, value interface{}) bool {
					log.Println(key, value)
					return true
				})
				log.Print("========End==========\n\n")

				time.Sleep(2 * time.Second)
			}
		}()
	}

	log.Println("Starting SSH service on address:", *serverAddr)

	sshConfig := getSSHConfig()

	listener, err := net.Listen("tcp", *serverAddr)
	if err != nil {
		log.Fatal(err)
	}

	state.Listeners.Store(listener.Addr(), listener)

	defer func() {
		listener.Close()
		state.Listeners.Delete(listener.Addr())
	}()

	c := make(chan os.Signal, 1)
	signal.Notify(c, os.Interrupt)
	go func() {
		for range c {
			os.Exit(0)
		}
	}()

	for {
		conn, err := listener.Accept()
		if err != nil {
			log.Println(err)
			continue
		}

		clientRemote, _, err := net.SplitHostPort(conn.RemoteAddr().String())

		if err != nil || filter.Blocked(clientRemote) {
			conn.Close()
			continue
		}

		clientLoggedIn := false

		if *cleanupUnbound {
			go func() {
				<-time.After(5 * time.Second)
				if !clientLoggedIn {
					conn.Close()
				}
			}()
		}

		log.Println("Accepted SSH connection for:", conn.RemoteAddr())

		go func() {
			sshConn, chans, reqs, err := ssh.NewServerConn(conn, sshConfig)
			clientLoggedIn = true
			if err != nil {
				conn.Close()
				log.Println(err)
				return
			}

			holderConn := &SSHConnection{
				SSHConn:   sshConn,
				Listeners: &sync.Map{},
				Close:     make(chan bool),
				Messages:  make(chan string),
				Session:   make(chan bool),
			}

			state.SSHConnections.Store(sshConn.RemoteAddr(), holderConn)

			go func() {
				err := sshConn.Wait()
				if err != nil && *debug {
					log.Println("Closing SSH connection:", err)
				}

				select {
				case <-holderConn.Close:
					break
				default:
					holderConn.CleanUp(state)
				}
			}()

			go handleRequests(reqs, holderConn, state)
			go handleChannels(chans, holderConn, state)

			if *cleanupUnbound {
				go func() {
					select {
					case <-time.After(1 * time.Second):
						count := 0
						holderConn.Listeners.Range(func(key, value interface{}) bool {
							count++
							return true
						})

						if count == 0 {
							sendMessage(holderConn, "No forwarding requests sent. Closing connection.", true)
							time.Sleep(1 * time.Millisecond)
							holderConn.CleanUp(state)
						}
					case <-holderConn.Close:
						return
					}
				}()
			}
		}()
	}
}

// CleanUp closes all allocated resources and cleans them up
func (s *SSHConnection) CleanUp(state *State) {
	close(s.Close)
	s.SSHConn.Close()
	state.SSHConnections.Delete(s.SSHConn.RemoteAddr())
	log.Println("Closed SSH connection for:", s.SSHConn.RemoteAddr(), "user:", s.SSHConn.User())
}<|MERGE_RESOLUTION|>--- conflicted
+++ resolved
@@ -77,11 +77,8 @@
 	versionCheck         = flag.Bool("sish.version", false, "Print version and exit")
 	tcpAlias             = flag.Bool("sish.tcpalias", false, "Whether or not to allow the use of TCP aliasing")
 	logToClient          = flag.Bool("sish.logtoclient", false, "Whether or not to log http requests to the client")
-<<<<<<< HEAD
 	logDetail            = flag.Int("sish.logdetail", 3, "The request log detail level 0 is most compact, 3 is most verbose")
-=======
 	idleTimeout          = flag.Int("sish.idletimeout", 5, "Number of seconds to wait for activity before closing a connection")
->>>>>>> 3e48013a
 	bannedSubdomainList  = []string{""}
 	filter               *ipfilter.IPFilter
 )
